# Dumb Drop

A stupid simple file upload application that provides a clean, modern interface for dragging and dropping files. Built with Node.js and vanilla JavaScript.

![image](https://github.com/user-attachments/assets/2e39d8ef-b250-4689-9553-a580f11c06a7)

No auth (unless you want it now!), no storage, no nothing. Just a simple file uploader to drop dumb files into a dumb folder.

## Features

- Drag and drop file uploads
- Multiple file selection
- Clean, responsive UI
- File size display
- Docker support
- Dark Mode toggle
- Configurable file size limits
- Drag and Drop Directory Support (Maintains file structure in upload)
- Optional PIN protection (4-10 digits) with secure validation
- Configurable notifications via Apprise
- Custom notification messages with filename templating

## Environment Variables

<<<<<<< HEAD
| Variable      | Description                                             | Default | Required |
| ------------- | ------------------------------------------------------- | ------- | -------- |
| PORT          | Server port                                             | 3000    | No       |
| MAX_FILE_SIZE | Maximum file size in MB                                 | 1024    | No       |
| DUMBDROP_PIN  | PIN protection (4-10 digits)                            | None    | No       |
| SUBDIRS       | Upload files into sub dirs using datetime (0=no, 1=yes) | 0       | No       |
| LOGIN_TIME    | How long before the PIN is requested again, minutes     | 10      | No       |
=======
| Variable      | Description                           | Default | Required |
|--------------|---------------------------------------|---------|----------|
| PORT         | Server port                           | 3000    | No       |
| MAX_FILE_SIZE| Maximum file size in MB               | 1024    | No       |
| DUMBDROP_PIN | PIN protection (4-10 digits)          | None    | No       |
| APPRISE_URL  | Apprise URL for notifications         | None    | No       |
| APPRISE_MESSAGE| Notification message template         | "File uploaded: {filename}" | No |
>>>>>>> cb586316

## Security Features

- Variable-length PIN support (4-10 digits)
- Constant-time PIN comparison to prevent timing attacks
- Automatic input sanitization
- Secure PIN validation middleware
- No PIN storage in browser (memory only)

## Notification Support
- Integration with [Apprise](https://github.com/caronc/apprise?tab=readme-ov-file#supported-notifications) for flexible notifications
- Support for all Apprise notification services
- Customizable notification messages with filename templating
- Optional - disabled if no APPRISE_URL is set

# Future Features

- Camera Upload for Mobile
- Enhanced Progress Features (upload speed display, time remaining estimation)

## Quick Start

### Running Locally

1. Install dependencies:

```bash
npm install
```

2. Set environment variables in `.env`:

```env
PORT=3000                 # Port to run the server on
MAX_FILE_SIZE=1024        # Maximum file size in MB (default: 1024 MB / 1 GB)
DUMBDROP_PIN=123456       # Optional PIN protection (4-10 digits, leave empty to disable)
SUBDIRS=0                 # 1 = Use unique datetime based subdirs
LOGIN_TIME=10             # number of minutes to stay logged in - dumbdrop will ask for the pin again after this time
```

3. Start the server:

```bash
npm start
```

### Running with Docker

#### Pull from Docker Hub

```bash
# Pull the image
docker pull abite3/dumbdrop:latest

# Run the container
# For Linux/Mac:
docker run -p 3000:3000 -v $(pwd)/local_uploads:/app/uploads -e DUMBDROP_PIN=123456 abite3/dumbdrop:latest

# For Windows PowerShell:
docker run -p 3000:3000 -v "${PWD}\local_uploads:/app/uploads" -e DUMBDROP_PIN=123456 abite3/dumbdrop:latest
```

# Docker Compose

```yml
name: Dumb Drop
services:
<<<<<<< HEAD
  dumbdrop:
    ports:
      - 3000:3000
    volumes:
      - $(pwd)/local_uploads:/app/uploads
    environment:
      - DUMBDROP_PIN=123456
    image: abite3/dumbdrop:latest
=======
    dumbdrop:
        ports:
            - 3000:3000
        volumes:
            - $(pwd)/local_uploads:/app/uploads
        environment:
            - DUMBDROP_PIN=123456
            # - APPRISE_URL=          # i.e. tgram://bottoken/ChatID
            # - APPRISE_MESSAGE= 
        image: abite3/dumbdrop:latest
>>>>>>> cb586316
```

#### Build Locally

1. Build the Docker image:

```bash
docker build -t dumbdrop .
```

2. Run the container:

```bash
# For Linux/Mac:
docker run -p 3000:3000 -v $(pwd)/local_uploads:/app/uploads -e DUMBDROP_PIN=123456 dumbdrop

# For Windows PowerShell:
docker run -p 3000:3000 -v "${PWD}\local_uploads:/app/uploads" -e DUMBDROP_PIN=123456 dumbdrop
```

## Usage

1. Open your browser and navigate to `http://localhost:3000` (unless another domain has been setup)
2. If PIN protection is enabled, enter the 4-10 digit PIN
3. Drag and drop files into the upload area or click "Browse Files"
4. Select one or multiple files
5. Click "Upload Files"
6. Files will be saved to:
   - Local development: `./uploads` directory
   - Docker/Unraid: The directory you mapped to `/app/uploads` in the container

## Technical Details

- Backend: Node.js with Express
- Frontend: Vanilla JavaScript with modern drag-and-drop API
- File handling: Chunked file uploads with configurable size limits
- Security: Optional PIN protection for uploads
- Containerization: Docker with automated builds via GitHub Actions<|MERGE_RESOLUTION|>--- conflicted
+++ resolved
@@ -22,23 +22,15 @@
 
 ## Environment Variables
 
-<<<<<<< HEAD
-| Variable      | Description                                             | Default | Required |
-| ------------- | ------------------------------------------------------- | ------- | -------- |
-| PORT          | Server port                                             | 3000    | No       |
-| MAX_FILE_SIZE | Maximum file size in MB                                 | 1024    | No       |
-| DUMBDROP_PIN  | PIN protection (4-10 digits)                            | None    | No       |
-| SUBDIRS       | Upload files into sub dirs using datetime (0=no, 1=yes) | 0       | No       |
-| LOGIN_TIME    | How long before the PIN is requested again, minutes     | 10      | No       |
-=======
-| Variable      | Description                           | Default | Required |
-|--------------|---------------------------------------|---------|----------|
-| PORT         | Server port                           | 3000    | No       |
-| MAX_FILE_SIZE| Maximum file size in MB               | 1024    | No       |
-| DUMBDROP_PIN | PIN protection (4-10 digits)          | None    | No       |
-| APPRISE_URL  | Apprise URL for notifications         | None    | No       |
-| APPRISE_MESSAGE| Notification message template         | "File uploaded: {filename}" | No |
->>>>>>> cb586316
+| Variable        | Description                                             | Default                     | Required |
+| --------------- | ------------------------------------------------------- | --------------------------- | -------- |
+| PORT            | Server port                                             | 3000                        | No       |
+| MAX_FILE_SIZE   | Maximum file size in MB                                 | 1024                        | No       |
+| DUMBDROP_PIN    | PIN protection (4-10 digits)                            | None                        | No       |
+| SUBDIRS         | Upload files into sub dirs using datetime (0=no, 1=yes) | 0                           | No       |
+| LOGIN_TIME      | How long before the PIN is requested again, minutes     | 10                          | No       |
+| APPRISE_URL     | Apprise URL for notifications                           | None                        | No       |
+| APPRISE_MESSAGE | Notification message template                           | "File uploaded: {filename}" | No       |
 
 ## Security Features
 
@@ -49,6 +41,7 @@
 - No PIN storage in browser (memory only)
 
 ## Notification Support
+
 - Integration with [Apprise](https://github.com/caronc/apprise?tab=readme-ov-file#supported-notifications) for flexible notifications
 - Support for all Apprise notification services
 - Customizable notification messages with filename templating
@@ -106,7 +99,6 @@
 ```yml
 name: Dumb Drop
 services:
-<<<<<<< HEAD
   dumbdrop:
     ports:
       - 3000:3000
@@ -114,19 +106,9 @@
       - $(pwd)/local_uploads:/app/uploads
     environment:
       - DUMBDROP_PIN=123456
+      # - APPRISE_URL=          # i.e. tgram://bottoken/ChatID
+      # - APPRISE_MESSAGE=
     image: abite3/dumbdrop:latest
-=======
-    dumbdrop:
-        ports:
-            - 3000:3000
-        volumes:
-            - $(pwd)/local_uploads:/app/uploads
-        environment:
-            - DUMBDROP_PIN=123456
-            # - APPRISE_URL=          # i.e. tgram://bottoken/ChatID
-            # - APPRISE_MESSAGE= 
-        image: abite3/dumbdrop:latest
->>>>>>> cb586316
 ```
 
 #### Build Locally
